import numpy as np # type: ignore
import algorithm_utils  # for score_board
from chess_engine import GameState, Move

class ChessEnv:
    """
    A Gym-like environment wrapper for the chess engine that uses dense rewards.
    Dense reward is computed as the difference in the board evaluation score
    before and after the move.
    """
    def __init__(self):
        self.action_space = 64 * 64  # 4096 possible moves
        self.reset()
    
    def reset(self):
        self.game = GameState()
        return self._get_state_vector()
    
    def _get_state_vector(self):
        """
        Encodes the current board state into a flat vector.
        Each square is one-hot encoded with 13 features:
          0: empty, 1-6: white pieces, 7-12: black pieces.
        An extra feature indicates whose turn it is.
        """
        piece_to_idx = {
            "--": 0,
            "wp": 1, "wN": 2, "wB": 3, "wR": 4, "wQ": 5, "wK": 6,
            "bp": 7, "bN": 8, "bB": 9, "bR": 10, "bQ": 11, "bK": 12
        }
        state = []
        for row in self.game.board:
            for square in row:
                one_hot = [0] * 13
                one_hot[piece_to_idx[square]] = 1
                state.extend(one_hot)
        # Append turn indicator: 1 for white's turn, 0 for black's turn
        state.append(1 if self.game.white_to_move else 0)

        """
        In ra bàn cờ để kiểm tra xem quá trình mô phỏng có kẹt ở đâu không?\
        
        - uncomment de xem
        """
        
        
        # In bàn cờ dưới dạng lưới 8x8

        return np.array(state, dtype=np.float32)
    
    def print_board(self):
        board = []
        for row in self.game.board:
            row_squares = []
            for square in row:
                row_squares.append(square)
            board.append(row_squares)
        print("\nChess Board:")
        for i, row in enumerate(board):
            print(f"{' '.join(f'{square:>2}' for square in row)} ")
        print(f"Turn: {'White' if self.game.white_to_move else 'Black'}\n")

    def move_to_action_index(self, move: Move) -> int:
        """
        Encodes a move as an integer in [0, 4095] based on starting and ending squares.
        """
        start_index = move.start_row * 8 + move.start_col
        end_index = move.end_row * 8 + move.end_col
        return start_index * 64 + end_index

    def decode_action(self, action_idx: int):
        """
        Decodes an integer action index into move coordinates: (start_row, start_col, end_row, end_col).
        """
        start_index = action_idx // 64
        end_index = action_idx % 64
        start_row, start_col = divmod(start_index, 8)
        end_row, end_col = divmod(end_index, 8)
        return (start_row, start_col, end_row, end_col)
    
    def step(self, action_idx: int):
        """
        Executes the action corresponding to action_idx.
        Computes the dense reward as the change in board evaluation score.
        Returns: next_state, reward, done, info
        """
        valid_moves = self.game.get_valid_moves()
        valid_moves_map = {self.move_to_action_index(m): m for m in valid_moves}
        info = {}
        if action_idx not in valid_moves_map:
            # Illegal move penalty
<<<<<<< HEAD
            reward = -1.0
            done = False
            return self._get_state_vector(), reward, done, info.update({"illegal_move": True})
=======
            info["illegal_move"] = True
            reward = -0.5
            done = False
            return self._get_state_vector(), reward, done, info
>>>>>>> 62c2f408
        
        # Compute the board evaluation score before the move
        old_score = algorithm_utils.score_board(self.game)
        
        move = valid_moves_map[action_idx]
        self.game.make_move(move)
        
        # Compute the board evaluation score after the move
        new_score = algorithm_utils.score_board(self.game)

        # Since the turn flips after a move, determine which side just moved:
        # If game.white_to_move is now True, then Black just moved; if False, then White just moved.
        if not self.game.white_to_move:
            # White just moved; reward is the improvement in score (new - old)
            reward = new_score - old_score
        else:
            # Black just moved; reward is the improvement for Black (old - new)
            reward = old_score - new_score
        NORMALIZATION_FACTOR = 137
        reward = np.clip(reward / NORMALIZATION_FACTOR, -1.0, 1.0)
        """
        # khi mô phỏng lại để huấn luyện mô hình thì có 2 trường hợp xảy ra
        # 1. Trường hợp 1: Không có nước đi nào hợp lệ
        #
        # 2. Trường hợp 2: Có nước đi hợp lệ nhưng chỉ còn 2 quân cờ (Vua và Vua) 
        -> Tại sao self.game.stale_mate lại không hiệu quả?

        """
        valid_moves = self.game.get_valid_moves()
        def is_there_any_chess_piece_not_king():
            for row in self.game.board:
                for square in row:
                    if square[1] != "K" and square != "--":
                        # print(f"Found a piece: {square}")                
                        return True   
            return False
        
        """
        Có vẻ như self.game.check_mate không hoạt động như mong đợi
        tui nghĩ nên để nó tách làm 2 điều kiện riêng biệt và bổ sung điều kiện hòa cờ khi còn 2 con vua
        """
        # Check terminal conditions (if game is over, optionally add terminal bonus)
        if self.game.check_mate:
            # print("Checkmate!")
            # Add a terminal bonus: +1 for win (from the perspective of the mover), -1 for loss
<<<<<<< HEAD
            reward += 1.0
=======
            reward += 50 if not self.game.white_to_move else +50
>>>>>>> 62c2f408
            done = True
            info.update(
                {
                    "win": True,
                    "color_win": "black" if self.game.white_to_move else "white" 
                }
            )
        elif self.game.stale_mate or not is_there_any_chess_piece_not_king():
<<<<<<< HEAD
            # print("Stalemate!")
            reward -= 0.5
            done = True
            info.update(
                {"draw": True}
            )
=======
            print("Stalemate!")
            reward += -10
            done = True
        elif info.get("illegal_move"): # Đã có sẵn trong code của bạn
            current_reward = -0.5 # Giữ nguyên hoặc điều chỉnh
>>>>>>> 62c2f408
        else:
            done = False
            
        return self._get_state_vector(), reward, done, info
<|MERGE_RESOLUTION|>--- conflicted
+++ resolved
@@ -89,16 +89,10 @@
         info = {}
         if action_idx not in valid_moves_map:
             # Illegal move penalty
-<<<<<<< HEAD
             reward = -1.0
             done = False
             return self._get_state_vector(), reward, done, info.update({"illegal_move": True})
-=======
-            info["illegal_move"] = True
-            reward = -0.5
-            done = False
-            return self._get_state_vector(), reward, done, info
->>>>>>> 62c2f408
+
         
         # Compute the board evaluation score before the move
         old_score = algorithm_utils.score_board(self.game)
@@ -144,11 +138,6 @@
         if self.game.check_mate:
             # print("Checkmate!")
             # Add a terminal bonus: +1 for win (from the perspective of the mover), -1 for loss
-<<<<<<< HEAD
-            reward += 1.0
-=======
-            reward += 50 if not self.game.white_to_move else +50
->>>>>>> 62c2f408
             done = True
             info.update(
                 {
@@ -157,20 +146,14 @@
                 }
             )
         elif self.game.stale_mate or not is_there_any_chess_piece_not_king():
-<<<<<<< HEAD
             # print("Stalemate!")
             reward -= 0.5
             done = True
             info.update(
                 {"draw": True}
             )
-=======
-            print("Stalemate!")
             reward += -10
             done = True
-        elif info.get("illegal_move"): # Đã có sẵn trong code của bạn
-            current_reward = -0.5 # Giữ nguyên hoặc điều chỉnh
->>>>>>> 62c2f408
         else:
             done = False
             
